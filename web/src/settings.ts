--- conflicted
+++ resolved
@@ -13,8 +13,7 @@
 import '@fast-crud/fast-extends/dist/style.css';
 import {successMessage, successNotification} from '/@/utils/message';
 import XEUtils from "xe-utils";
-<<<<<<< HEAD
-
+import {commonCrudConfig} from "/@/utils/commonCrud";
 export default {
     async install(app: any, options: any) {
         // 先安装ui
@@ -111,7 +110,7 @@
                 successHandle(ret) {
                     // 上传完成后的结果处理， 此处应返回格式为{url:xxx,key:xxx}
                     return {
-                        url: getBaseURL() + ret.data.url,
+                        url: getBaseURL(ret.data.url),
                         key: ret.data.id,
                         ...ret.data
                     };
@@ -125,119 +124,6 @@
             getType(val).column.component.color = 'auto';
         });
         // 设置placeholder 的默认值
-=======
-import {commonCrudConfig} from "/@/utils/commonCrud";
-export default {
-	async install(app: any, options: any) {
-		// 先安装ui
-		app.use(ui);
-		// 然后安装FastCrud
-		app.use(FastCrud, {
-			//i18n, //i18n配置，可选，默认使用中文，具体用法请看demo里的 src/i18n/index.js 文件
-			// 此处配置公共的dictRequest（字典请求）
-			async dictRequest({ dict }: any) {
-				const {isTree} = dict
-				//根据dict的url，异步返回一个字典数组
-				return await request({ url: dict.url, params: dict.params || {} }).then((res:any)=>{
-					if(isTree){
-						return XEUtils.toArrayTree(res.data,{parentKey:'parent'})
-					}
-					return res.data
-				});
-			},
-			//公共crud配置
-			commonOptions() {
-				return {
-					request: {
-						//接口请求配置
-						//你项目后台接口大概率与fast-crud所需要的返回结构不一致，所以需要配置此项
-						//请参考文档http://fast-crud.docmirror.cn/api/crud-options/request.html
-						transformQuery: ({ page, form, sort }: any) => {
-							if (sort.asc !== undefined) {
-								form['ordering'] = `${sort.asc ? '' : '-'}${sort.prop}`;
-							}
-							//转换为你pageRequest所需要的请求参数结构
-							return { page: page.currentPage, limit: page.pageSize, ...form };
-						},
-						transformRes: ({ res }: any) => {
-							//将pageRequest的返回数据，转换为fast-crud所需要的格式
-							//return {records,currentPage,pageSize,total};
-							return { records: res.data, currentPage: res.page, pageSize: res.limit, total: res.total };
-						},
-					},
-					form: {
-						afterSubmit(ctx: any) {
-							// 增加crud提示
-							if (ctx.res.code == 2000) {
-								successNotification(ctx.res.msg);
-							}
-						},
-					},
-					/* search: {
-						layout: 'multi-line',
-						collapse: true,
-						col: {
-							span: 4,
-						},
-						options: {
-							labelCol: {
-								style: {
-									width: '100px',
-								},
-							},
-						},
-					}, */
-				};
-			},
-		});
-		//富文本
-		app.use(FsExtendsEditor, {
-			wangEditor: {
-				width: 300,
-			},
-		});
-		// 文件上传
-		app.use(FsExtendsUploader, {
-			defaultType: "form",
-			form: {
-				action: `/api/system/file/`,
-				name: "file",
-				withCredentials: false,
-				uploadRequest: async ({ action, file, onProgress }) => {
-					// @ts-ignore
-					const data = new FormData();
-					data.append("file", file);
-					return await request({
-						url: action,
-						method: "post",
-						timeout: 60000,
-						headers: {
-							"Content-Type": "multipart/form-data"
-						},
-						data,
-						onUploadProgress: (p) => {
-							onProgress({ percent: Math.round((p.loaded / p.total) * 100) });
-						}
-					});
-				},
-				successHandle(ret) {
-					// 上传完成后的结果处理， 此处应返回格式为{url:xxx,key:xxx}
-					return {
-						url: getBaseURL(ret.data.url),
-						key: ret.data.id,
-						...ret.data
-					};
-				}
-			}
-		})
-		setLogger({ level: 'error' });
-		// 设置自动染色
-		const dictComponentList = ['dict-cascader', 'dict-checkbox', 'dict-radio', 'dict-select', 'dict-switch', 'dict-tree'];
-		dictComponentList.forEach((val) => {
-			getType(val).column.component.color = 'auto';
-		});
-		// 设置placeholder 的默认值
->>>>>>> 6146e6ed
         const placeholderComponentList = [
             {key: 'text', placeholder: "请输入"},
             {key: 'textarea', placeholder: "请输入"},
