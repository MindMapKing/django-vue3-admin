<template>
	<fs-page>
		<fs-crud ref="crudRef" v-bind="crudBinding">
			<template #cell_url="scope">
				<el-tag size="small">{{ scope.row.url }}</el-tag>
			</template>
		</fs-crud>
	</fs-page>
</template>

<script lang="ts" setup>
import { ref, onMounted } from 'vue';
import { useExpose, useCrud, CrudOptions, AddReq, DelReq, EditReq, dict } from '@fast-crud/fast-crud';
import _ from 'lodash-es';

interface CreateCrudOptionsTypes {
	crudOptions: CrudOptions;
}

//此处为crudOptions配置
const createCrudOptions = function (prop?: CrudOptions): CreateCrudOptionsTypes {
	//本地模拟后台crud接口方法 ----开始
	const records = [
		{
			id: 1,
			modifier_name: '超级管理员',
			creator_name: '超级管理员',
			create_datetime: '2022-05-24 13:43:21',
			update_datetime: '2022-05-31 02:09:01',
			description: 'null1111111',
			modifier: '1',
			dept_belong_id: '1',
			url: '/api/system/dept_lazy_tree/',
			method: 0,
			enable_datasource: true,
			creator: 1,
		},
		{
			id: 2,
			modifier_name: '超级管理员',
			creator_name: '超级管理员',
			create_datetime: '2022-05-24 13:43:21',
			update_datetime: '2022-05-31 02:09:01',
			description: 'null22222',
			modifier: '1',
			dept_belong_id: '1',
			url: '/api/system/dept_lazy_tree/',
			method: 3,
			enable_datasource: false,
			creator: 1,
		},
	];
	const pageRequest = async (query: any) => {
		return {
			records,
			currentPage: 1,
			pageSize: 20,
			total: records.length,
		};
	};
	const editRequest = async (req: EditReq) => {
		const target = _.find(records, (item) => {
			return req.row.id === item.id;
		});
		_.merge(target, req.form);
		return target;
	};
	const delRequest = async (req: DelReq) => {
		_.remove(records, (item) => {
			return item.id === req.row.id;
		});
	};

	const addRequest = async (req: AddReq) => {
		const maxRecord = _.maxBy(records, (item) => {
			return item.id;
		});
		req.form.id = (maxRecord?.id || 0) + 1;
		records.push(req.form);
		return req.form;
	};
	//本地模拟后台crud接口方法 ----结束
	return {
		crudOptions: {
			request: {
				pageRequest,
				addRequest,
				editRequest,
				delRequest,
			},
			rowHandle: {
				buttons: {
					view: { show: false },
				},
			},
			form: {
				labelWidth: '120px',
			},
			columns: {
				_index: {
					title: '序号',
					form: { show: false },
					column: {
						//type: 'index',
						align: 'center',
						width: '70px',
						columnSetDisabled: true, //禁止在列设置中选择
						formatter: (context) => {
							//计算序号,你可以自定义计算规则，此处为翻页累加
							let index = context.index ?? 1;
							let pagination = crudExpose.crudBinding.value.pagination;
							return ((pagination.currentPage ?? 1) - 1) * pagination.pageSize + index + 1;
						},
					},
				},
				search: {
					title: '关键词',
					column: { show: false },
					show: false,
					disabled: true,
					type: 'text',
					search: { show: true },
					form: {
						show: false,
						component: {
							placeholder: '输入关键词搜索',
						},
					},
				},
				id: {
					title: 'ID',
					type: 'text',
					column: { show: false },
					search: { show: false },
					form: { show: false },
				},
				method: {
					title: '请求方式',
					type: 'dict-select',
					search: { show: true },
					dict: dict({
						data: [
							{
								label: 'GET',
								value: 0,
								color: null,
							},
							{
								label: 'POST',
								value: 1,
								color: null,
							},
							{
								label: 'PUT',
								value: 2,
								color: null,
							},
							{
								label: 'DELETE',
								value: 3,
								color: null,
							},
						],
					}),
					form: {
						component: {
							maxlength: 20,
						},
					},
					column: {
						sortable: true,
					},
				},
				url: {
					title: '接口地址',
					type: 'text',
					search: { show: false },
					form: {
						col: { span: 24 },
						helper: '请正确填写，以免请求时被拦截。匹配单例使用正则,例如:/api/xx/.*?/',
						component: {
							maxlength: 20,
						},
					},
					column: {
						sortable: true,
					},
				},
				enable_datasource: {
					title: '数据权限认证',
					search: { show: true },
					type: 'dict-radio',
					dict: dict({
						data: [
							{
								label: '启用',
								value: true,
								color: 'success',
							},
							{
								label: '禁用',
								value: false,
								color: 'danger',
							},
						],
					}),
					form: {
						component: {
							maxlength: 20,
						},
					},
				},
				description: {
					title: '备注',
					type: 'textarea',
					search: { show: false },
					form: {
						col: { span: 24 },
						component: {
							maxlength: 200,
						},
					},
				},
			},
		},
	};
};

// crud组件的ref
const crudRef = ref();
// crud 配置的ref
const crudBinding = ref();
// 暴露的方法
const { crudExpose } = useExpose({ crudRef, crudBinding });
// 你的crud配置
const { crudOptions } = createCrudOptions({ crudExpose });
// 初始化crud配置
<<<<<<< HEAD
// eslint-disable-next-line @typescript-eslint/no-unused-vars,no-unused-vars
=======
>>>>>>> ef18906c
const { resetCrudOptions } = useCrud({ crudExpose, crudOptions });
// 你可以调用此方法，重新初始化crud配置
// resetCrudOptions(options)

// 页面打开后获取列表数据
onMounted(() => {
<<<<<<< HEAD
  crudExpose.doRefresh();
=======
	crudExpose.doRefresh();
>>>>>>> ef18906c
});
</script><|MERGE_RESOLUTION|>--- conflicted
+++ resolved
@@ -235,20 +235,12 @@
 // 你的crud配置
 const { crudOptions } = createCrudOptions({ crudExpose });
 // 初始化crud配置
-<<<<<<< HEAD
-// eslint-disable-next-line @typescript-eslint/no-unused-vars,no-unused-vars
-=======
->>>>>>> ef18906c
 const { resetCrudOptions } = useCrud({ crudExpose, crudOptions });
 // 你可以调用此方法，重新初始化crud配置
 // resetCrudOptions(options)
 
 // 页面打开后获取列表数据
 onMounted(() => {
-<<<<<<< HEAD
-  crudExpose.doRefresh();
-=======
 	crudExpose.doRefresh();
->>>>>>> ef18906c
 });
 </script>