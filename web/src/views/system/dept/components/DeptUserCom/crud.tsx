--- conflicted
+++ resolved
@@ -260,17 +260,10 @@
 					}),
 					column: {
 						minWidth: 200, //最小列宽
-<<<<<<< HEAD
-						// formatter({value,row,index}){
-						// 	const values = row.role_info.map((item:any) => item.name);
+						// formatter({ value, row, index }) {
+						// 	const values = row.role_info.map((item: any) => item.name);
 						// 	return values.join(',')
 						// }
-=======
-						formatter({ value, row, index }) {
-							const values = row.role_info.map((item: any) => item.name);
-							return values.join(',')
-						}
->>>>>>> 2015db53
 					},
 					form: {
 						rules: [
@@ -393,13 +386,8 @@
 					form: {
 						show: false,
 					},
-<<<<<<< HEAD
-					column:{
-						width:100,
-=======
-					column: {
-						width: 150,
->>>>>>> 2015db53
+					column: {
+						width: 100,
 						showOverflowTooltip: true,
 					}
 				},
