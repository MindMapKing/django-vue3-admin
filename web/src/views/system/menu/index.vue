--- conflicted
+++ resolved
@@ -1,5 +1,4 @@
 <template>
-<<<<<<< HEAD
 	<fs-page>
 		<el-row class="menu-el-row">
 			<el-col :span="6">
@@ -35,40 +34,13 @@
 						>
 							<template #default="{ node, data }">
 								<element-tree-line :node="node" :showLabelLine="false" :indent="32">
-=======
-    <fs-page>
-        <el-row class="menu-el-row">
-            <el-col :span="6">
-                <div class="menu-box menu-left-box">
-                    <el-input v-model="filterText" :prefix-icon="Search" placeholder="请输入菜单名称"/>
-                    <div class="menu-left-tree">
-                        <div class="mlt-head">
-                            <el-icon size="16" color="#606266" class="mlt-head-icon">
-                                <Menu/>
-                            </el-icon>
-                            菜单列表
-                            <el-tooltip effect="dark" placement="right"
-                                        content="1.红色菜单代表状态禁用; 2.添加菜单，如果是目录，组件地址为空即可; 3.添加根节点菜单，父级ID为空即可; 4.支持拖拽菜单;">
-                                <el-icon size="16" color="var(--el-color-primary)" class="mlt-tooltip">
-                                    <QuestionFilled/>
-                                </el-icon>
-                            </el-tooltip>
-                        </div>
-                        <el-tree ref="treeRef" :data="data" :props="defaultTreeProps" :filter-node-method="filterNode"
-                                 :load="loadNode" @node-drop="nodeDrop" lazy :indent="45" @node-click="handleNodeClick"
-                                 highlight-current
-                                 default-expand-all>
-                            <template #default="{ node, data }">
-                                <element-tree-line :node="node" :showLabelLine="false" :indent="32">
->>>>>>> 40181131
 									<span v-if="data.status" class="text-center font-black font-normal">
-										<SvgIcon :name="node.data.icon" color="var(--el-color-primary)"/>
+										<SvgIcon :name="node.data.icon" color="var(--el-color-primary)" />
 										&nbsp;{{ node.label }}
 									</span>
-                                    <span v-else class="text-center font-black text-red-700 font-normal">
-										<SvgIcon :name="node.data.icon"/>&nbsp;{{ node.label }}
+									<span v-else class="text-center font-black text-red-700 font-normal">
+										<SvgIcon :name="node.data.icon" />&nbsp;{{ node.label }}
 									</span>
-<<<<<<< HEAD
 								</element-tree-line>
 							</template>
 						</el-tree>
@@ -204,133 +176,17 @@
 			</div>
 		</el-drawer>
 	</fs-page>
-=======
-                                </element-tree-line>
-                            </template>
-                        </el-tree>
-                    </div>
-
-                    <div class="menu-left-tags">
-                        <el-tooltip effect="dark" content="新增">
-                            <el-icon size="16" @click="handleUpdateMenu('create')" class="mlt-icon">
-                                <Plus/>
-                            </el-icon>
-                        </el-tooltip>
-
-                        <el-tooltip effect="dark" content="编辑">
-                            <el-icon size="16" @click="handleUpdateMenu('update')" class="mlt-icon">
-                                <Edit/>
-                            </el-icon>
-                        </el-tooltip>
-
-                        <el-tooltip effect="dark" content="上移">
-                            <el-icon size="16" @click="handleSort('up')" class="mlt-icon">
-                                <Top/>
-                            </el-icon>
-                        </el-tooltip>
-
-                        <el-tooltip effect="dark" content="下移">
-                            <el-icon size="16" @click="handleSort('down')" class="mlt-icon">
-                                <Bottom/>
-                            </el-icon>
-                        </el-tooltip>
-
-                        <el-tooltip effect="dark" content="删除">
-                            <el-icon size="16" @click="handleDeleteMenu()" class="mlt-icon">
-                                <Delete/>
-                            </el-icon>
-                        </el-tooltip>
-                    </div>
-                </div>
-            </el-col>
-
-            <el-col :span="18">
-                <div class="menu-box menu-right-box">
-                    <menuButton :select-menu="form"/>
-                </div>
-            </el-col>
-        </el-row>
-
-        <el-drawer v-model="drawerVisible" title="菜单配置" direction="rtl" size="500px" :close-on-click-modal="false"
-                   :before-close="handleDrawerClose">
-            <div class="menu-box menu-drawer-box">
-                <div class="mcb-alert">
-                    1.红色菜单代表状态禁用;<br/>
-                    2.添加菜单，如果是目录，组件地址为空即可;<br/>
-                    3.添加根节点菜单，父级ID为空即可;<br/>
-                    4.支持拖拽菜单;
-                </div>
-                <el-form ref="formRef" :rules="rules" :model="form" label-width="80px" label-position="right">
-                    <el-form-item label="菜单ID" prop="id">
-                        <el-input v-model="form.id" disabled/>
-                    </el-form-item>
-                    <el-form-item label="父级ID" prop="parent">
-                        <el-input v-model="form.parent"/>
-                    </el-form-item>
-                    <el-form-item required label="菜单名称" prop="name">
-                        <el-input v-model="form.name"/>
-                    </el-form-item>
-                    <el-form-item label="组件地址" prop="component">
-                        <el-autocomplete class="w-full" v-model="form.component" :fetch-suggestions="querySearch"
-                                         :trigger-on-focus="false" clearable :debounce="100"
-                                         placeholder="输入组件地址"/>
-                    </el-form-item>
-                    <el-form-item required label="Url" prop="web_path">
-                        <el-input v-model="form.web_path"/>
-                    </el-form-item>
-                    <el-form-item label="排序" prop="sort">
-                        <el-input-number v-model="form.sort" controls-position="right"/>
-                    </el-form-item>
-                    <el-form-item label="状态">
-                        <el-radio-group v-model="form.status">
-                            <el-radio :label="true">启用</el-radio>
-                            <el-radio :label="false">禁用</el-radio>
-                        </el-radio-group>
-                    </el-form-item>
-                    <el-form-item label="侧边可见">
-                        <el-radio-group v-model="form.visible">
-                            <el-radio :label="true">启用</el-radio>
-                            <el-radio :label="false">禁用</el-radio>
-                        </el-radio-group>
-                    </el-form-item>
-                    <el-form-item label="缓存">
-                        <el-radio-group v-model="form.cache">
-                            <el-radio :label="true">启用</el-radio>
-                            <el-radio :label="false">禁用</el-radio>
-                        </el-radio-group>
-                    </el-form-item>
-                    <el-form-item label="图标" prop="icon">
-                        <IconSelector clearable v-model="form.icon"/>
-                    </el-form-item>
-                </el-form>
-                <el-divider></el-divider>
-                <div class="menus-btns">
-                    <el-button @click="saveMenu()" type="primary">保存</el-button>
-                    <!-- <el-button @click="newMenu()" type="primary" round :disabled="!form.id">新建</el-button>
-                    <el-button @click="addChildMenu()" type="primary" round :disabled="!form.id">添加子级
-                    </el-button> -->
-                    <el-button @click="handleDrawerClose()">取消</el-button>
-                </div>
-            </div>
-        </el-drawer>
-    </fs-page>
->>>>>>> 40181131
 </template>
 
 <script lang="ts" setup name="menuPages">
-import {ref, onMounted, watch, reactive, toRaw, defineAsyncComponent, h} from 'vue';
+import { ref, onMounted, watch, reactive, toRaw, defineAsyncComponent, h } from 'vue';
 import XEUtils from 'xe-utils';
-<<<<<<< HEAD
 import { ElForm, ElTree, FormRules, ElMessageBox } from 'element-plus';
 import { getElementLabelLine } from 'element-tree-line';
-=======
-import {ElForm, ElTree, FormRules, ElMessageBox} from 'element-plus';
-import {getElementLabelLine} from "element-tree-line";
->>>>>>> 40181131
 import * as api from './api';
-import {Search} from '@element-plus/icons-vue';
-import {errorMessage, successMessage, warningMessage} from '../../../utils/message';
-import {FormTypes, TreeTypes, APIResponseData, ComponentFileItem} from './types';
+import { Search } from '@element-plus/icons-vue';
+import { errorMessage, successMessage, warningMessage } from '../../../utils/message';
+import { FormTypes, TreeTypes, APIResponseData, ComponentFileItem } from './types';
 import type Node from 'element-plus/es/components/tree/src/model/node';
 
 const menuButton = defineAsyncComponent(() => import('./components/menuButton/index.vue'));
@@ -360,55 +216,55 @@
 });
 
 watch(filterText, (val) => {
-    treeRef.value!.filter(val);
+	treeRef.value!.filter(val);
 });
 
 const defaultTreeProps: any = {
-    children: 'children',
-    label: 'name',
-    icon: 'icon',
-    isLeaf: (data: TreeTypes[], node: Node) => {
-        if (node.data.is_catalog) {
-            return false;
-        } else {
-            return true;
-        }
-    },
+	children: 'children',
+	label: 'name',
+	icon: 'icon',
+	isLeaf: (data: TreeTypes[], node: Node) => {
+		if (node.data.is_catalog) {
+			return false;
+		} else {
+			return true;
+		}
+	},
 };
 
 const validateWebPath = (rule: string, value: string, callback: Function) => {
-    let pattern = /^\/.*?/;
-    if (!pattern.test(value)) {
-        callback(new Error('请输入正确的地址'));
-    } else {
-        callback();
-    }
+	let pattern = /^\/.*?/;
+	if (!pattern.test(value)) {
+		callback(new Error('请输入正确的地址'));
+	} else {
+		callback();
+	}
 };
 
 const filterNode = (value: string, data: any) => {
-    if (!value) return true;
-    return toRaw(data).name.indexOf(value) !== -1;
+	if (!value) return true;
+	return toRaw(data).name.indexOf(value) !== -1;
 };
 
 // 懒加载
 const loadNode = (node: Node, resolve: (data: TreeTypes[]) => void) => {
-    // @ts-ignore
-    if (node.level !== 0) {
-        // @ts-ignore
-        api.lazyLoadMenu({parent: node.data.id}).then((res: APIResponseData) => {
-            resolve(res.data);
-        });
-    }
+	// @ts-ignore
+	if (node.level !== 0) {
+		// @ts-ignore
+		api.lazyLoadMenu({ parent: node.data.id }).then((res: APIResponseData) => {
+			resolve(res.data);
+		});
+	}
 };
 
 const nodeDrop = (draggingNode: Node, dropNode: Node) => {
-    // @ts-ignore
-    if (!dropNode.isLeaf) {
-        // @ts-ignore
-        api.dragMenu({menu_id: draggingNode.data.id, parent_id: dropNode.data.id}).then((res: APIResponseData) => {
-            successMessage(res.msg as string);
-        });
-    }
+	// @ts-ignore
+	if (!dropNode.isLeaf) {
+		// @ts-ignore
+		api.dragMenu({ menu_id: draggingNode.data.id, parent_id: dropNode.data.id }).then((res: APIResponseData) => {
+			successMessage(res.msg as string);
+		});
+	}
 };
 
 let data = ref([]);
@@ -416,72 +272,66 @@
 let isAddNewMenu = ref(false); // 判断当前是新增菜单，还是更新保存当前菜单
 
 let form: FormTypes<any> = reactive({
-    id: '',
-    parent: '',
-    name: '',
-    component: '',
-    web_path: '',
-    sort: 0,
-    status: true,
-    is_catalog: false,
-    permission: '',
-    icon: '',
-    visible: true,
-    cache: true,
+	id: '',
+	parent: '',
+	name: '',
+	component: '',
+	web_path: '',
+	sort: 0,
+	status: true,
+	is_catalog: false,
+	permission: '',
+	icon: '',
+	visible: true,
+	cache: true,
 });
 
 const rules = reactive<FormRules>({
-<<<<<<< HEAD
 	// @ts-ignore
 	web_path: [{ validator: validateWebPath, trigger: 'blur' }],
 	name: [{ required: true, message: '菜单名称必填', trigger: 'blur' }],
 	parent: [{ required: true, message: '父级菜单必选', trigger: ['blur', 'change'] }],
-=======
-    // @ts-ignore
-    web_path: [{validator: validateWebPath, trigger: 'blur'}],
->>>>>>> 40181131
 });
 
 const formRef = ref<InstanceType<typeof ElForm>>();
 
 const querySearch = (queryString: string, cb: any) => {
-    const files: any = import.meta.glob('@views/**/*.vue');
-    let fileLists: Array<any> = [];
-    Object.keys(files).forEach((queryString: string) => {
-        fileLists.push({
-            label: queryString.replace(/(\.\/|\.vue)/g, ''),
-            value: queryString.replace(/(\.\/|\.vue)/g, ''),
-        });
-    });
-    const results = queryString ? fileLists.filter(createFilter(queryString)) : fileLists;
-    // 统一去掉/src/views/前缀
-    results.forEach((val) => {
-        val.label = val.label.replace('/src/views/', '');
-        val.value = val.value.replace('/src/views/', '');
-    });
-    cb(results);
+	const files: any = import.meta.glob('@views/**/*.vue');
+	let fileLists: Array<any> = [];
+	Object.keys(files).forEach((queryString: string) => {
+		fileLists.push({
+			label: queryString.replace(/(\.\/|\.vue)/g, ''),
+			value: queryString.replace(/(\.\/|\.vue)/g, ''),
+		});
+	});
+	const results = queryString ? fileLists.filter(createFilter(queryString)) : fileLists;
+	// 统一去掉/src/views/前缀
+	results.forEach((val) => {
+		val.label = val.label.replace('/src/views/', '');
+		val.value = val.value.replace('/src/views/', '');
+	});
+	cb(results);
 };
 
 const createFilter = (queryString: string) => {
-    return (file: ComponentFileItem) => {
-        return file.value.toLowerCase().indexOf(queryString.toLowerCase()) !== -1;
-    };
+	return (file: ComponentFileItem) => {
+		return file.value.toLowerCase().indexOf(queryString.toLowerCase()) !== -1;
+	};
 };
 
 const getData = () => {
-    api.GetList({}).then((ret: APIResponseData) => {
-        const responseData = ret.data;
-        const result = XEUtils.toArrayTree(responseData, {
-            parentKey: 'parent',
-            children: 'children',
-            strict: true,
-        });
-        data.value = result;
-    });
+	api.GetList({}).then((ret: APIResponseData) => {
+		const responseData = ret.data;
+		const result = XEUtils.toArrayTree(responseData, {
+			parentKey: 'parent',
+			children: 'children',
+			strict: true,
+		});
+		data.value = result;
+	});
 };
 
 const saveMenu = () => {
-<<<<<<< HEAD
 	formRef.value?.validate((valid, fields) => {
 		if (valid) {
 			if (!isAddNewMenu.value) {
@@ -512,63 +362,30 @@
 	formRef.value?.resetFields();
 	isAddNewMenu.value = true;
 	handleDrawerClose();
-=======
-    formRef.value?.validate((valid, fields) => {
-        if (valid) {
-            if (!isAddNewMenu.value) {
-                // 保存菜单
-
-                form.component == '' ? (form.is_catalog = true) : (form.is_catalog = false);
-                api.UpdateObj(form).then((res: APIResponseData) => {
-                    successMessage(res.msg as string);
-                    getData();
-                    handleDrawerClose()
-                });
-            } else {
-                // 新增菜单
-                form.component == '' ? (form.is_catalog = true) : (form.is_catalog = false);
-                api.AddObj(form).then((res: APIResponseData) => {
-                    successMessage(res.msg as string);
-                    getData();
-                    handleDrawerClose()
-                });
-            }
-        } else {
-            errorMessage('请填写检查表单');
-        }
-    });
-};
-
-const newMenu = () => {
-    formRef.value?.resetFields();
-    isAddNewMenu.value = true;
-    handleDrawerClose()
->>>>>>> 40181131
 };
 
 const addChildMenu = () => {
-    let parentId = form.id;
-    formRef.value?.resetFields();
-    form.parent = parentId;
-    isAddNewMenu.value = true;
-    handleDrawerClose();
+	let parentId = form.id;
+	formRef.value?.resetFields();
+	form.parent = parentId;
+	isAddNewMenu.value = true;
+	handleDrawerClose();
 };
 
 const handleNodeClick = (record: any, node: Node) => {
-    treeSelectNode.value = node;
-    Object.keys(toRaw(data)).forEach((key: string) => {
-        form[key] = record[key];
-    });
-    delete form.component_name;
-    form.id = record.id;
-    isAddNewMenu.value = false;
+	treeSelectNode.value = node;
+	Object.keys(toRaw(data)).forEach((key: string) => {
+		form[key] = record[key];
+	});
+	delete form.component_name;
+	form.id = record.id;
+	isAddNewMenu.value = false;
 };
 
 /**
  * 点击左侧编辑按钮
  */
 const handleUpdateMenu = (type: string) => {
-<<<<<<< HEAD
 	if (type === 'create') {
 		drawerVisible.value = true;
 		return;
@@ -582,27 +399,11 @@
 const handleDrawerClose = () => {
 	drawerVisible.value = false;
 };
-=======
-    if (type === 'create') {
-        drawerVisible.value = true
-        return
-    }
-    if (!form.id) {
-        warningMessage('请选择菜单！')
-        return
-    }
-    drawerVisible.value = true
-}
-const handleDrawerClose = () => {
-    drawerVisible.value = false
-}
->>>>>>> 40181131
 
 /**
  * 删除菜单
  */
 const handleDeleteMenu = () => {
-<<<<<<< HEAD
 	if (!form.id) {
 		warningMessage('请选择菜单！');
 		return;
@@ -618,34 +419,12 @@
 			handleDrawerClose();
 		});
 	});
-=======
-    if (!form.id) {
-        warningMessage('请选择菜单！')
-        return
-    }
-    ElMessageBox.confirm(
-        '您确认删除该菜单项吗?',
-        '温馨提示',
-        {
-            confirmButtonText: '确认',
-            cancelButtonText: '取消',
-            type: 'warning',
-        }
-    ).then(() => {
-        api.DelObj(form).then((res: APIResponseData) => {
-            successMessage(res.msg as string);
-            getData();
-            handleDrawerClose();
-        });
-    })
->>>>>>> 40181131
 };
 
 /**
  * 移动操作
  */
 const handleSort = (type: string) => {
-<<<<<<< HEAD
 	if (!form.id && treeSelectNode.value) {
 		warningMessage('请选择菜单！');
 		return;
@@ -656,140 +435,119 @@
 
 	if (type === 'up') {
 		if (index === 0) return;
-		parentList.splice(index - 1, 0, record as any);
-		parentList.splice(index + 1, 1);
+		api.moveUp({ menu_id: form.id }).then((res: APIResponseData) => {
+			getData();
+			successMessage(res.msg as string);
+		});
 	}
 	if (type === 'down') {
-		parentList.splice(index + 2, 0, record as any);
-		parentList.splice(index, 1);
-	}
-};
-=======
-    if (!form.id && treeSelectNode.value) {
-        warningMessage('请选择菜单！')
-        return
-    }
-    const parentList = treeSelectNode.value?.parent.childNodes || [];
-    const index = parentList.findIndex(i => i.data.id === form.id)
-    const record = parentList.find(i => i.data.id === form.id)
-
-    if (type === 'up') {
-        if (index === 0) return
-        api.moveUp({'menu_id': form.id}).then((res: APIResponseData) => {
-            getData();
-            successMessage(res.msg as string);
-        });
-    }
-    if (type === 'down') {
-        api.moveDown({'menu_id': form.id}).then((res: APIResponseData) => {
-            getData();
-            successMessage(res.msg as string);
-        });
-    }
-}
->>>>>>> 40181131
+		api.moveDown({ menu_id: form.id }).then((res: APIResponseData) => {
+			getData();
+			successMessage(res.msg as string);
+		});
+	}
+};
 
 // 页面打开后获取列表数据
 onMounted(() => {
-    getData();
+	getData();
 });
 </script>
 
 <style lang="scss" scoped>
 .menu-el-row {
-    height: 100%;
-    overflow: hidden;
-
-    .el-col {
-        height: 100%;
-        padding: 10px 0;
-        box-sizing: border-box;
-    }
+	height: 100%;
+	overflow: hidden;
+
+	.el-col {
+		height: 100%;
+		padding: 10px 0;
+		box-sizing: border-box;
+	}
 }
 
 .menu-box {
-    height: 100%;
-    padding: 10px;
-    background-color: #fff;
-    box-sizing: border-box;
+	height: 100%;
+	padding: 10px;
+	background-color: #fff;
+	box-sizing: border-box;
 }
 
 .menu-left-box {
-    position: relative;
-    border-radius: 0 8px 8px 0;
-    margin-right: 10px;
-
-    .mlt-head {
-        display: flex;
-        align-items: center;
-        margin-left: -8px;
-        color: #606266;
-        font-weight: 600;
-
-        .mlt-head-icon {
-            margin-right: 8px;
-            position: relative;
-            top: -1px;
-        }
-
-        .mlt-tooltip {
-            margin-left: 5px;
-            position: relative;
-            top: -1px;
-        }
-    }
-
-    .menu-left-tags {
-        height: 40px;
-        position: absolute;
-        bottom: 0;
-        left: 0;
-        right: 0;
-        padding: 0 20px;
-        display: flex;
-        align-items: center;
-        justify-content: space-around;
-        box-sizing: border-box;
-
-        .mlt-icon {
-            cursor: pointer;
-            color: var(--el-color-primary);
-        }
-    }
+	position: relative;
+	border-radius: 0 8px 8px 0;
+	margin-right: 10px;
+
+	.mlt-head {
+		display: flex;
+		align-items: center;
+		margin-left: -8px;
+		color: #606266;
+		font-weight: 600;
+
+		.mlt-head-icon {
+			margin-right: 8px;
+			position: relative;
+			top: -1px;
+		}
+
+		.mlt-tooltip {
+			margin-left: 5px;
+			position: relative;
+			top: -1px;
+		}
+	}
+
+	.menu-left-tags {
+		height: 40px;
+		position: absolute;
+		bottom: 0;
+		left: 0;
+		right: 0;
+		padding: 0 20px;
+		display: flex;
+		align-items: center;
+		justify-content: space-around;
+		box-sizing: border-box;
+
+		.mlt-icon {
+			cursor: pointer;
+			color: var(--el-color-primary);
+		}
+	}
 }
 
 .menu-right-box {
-    border-radius: 8px 0 0 8px;
+	border-radius: 8px 0 0 8px;
 }
 
 .menus-btns {
-    padding-bottom: 10px;
-    box-sizing: border-box;
+	padding-bottom: 10px;
+	box-sizing: border-box;
 }
 
 .menu-drawer-box {
-    border-radius: 8px;
-    margin: 0 10px;
-    overflow-y: auto;
-
-    .mcb-alert {
-        color: #fff;
-        line-height: 24px;
-        padding: 8px 16px;
-        margin-bottom: 20px;
-        border-radius: 4px;
-        background-color: var(--el-color-primary);
-    }
+	border-radius: 8px;
+	margin: 0 10px;
+	overflow-y: auto;
+
+	.mcb-alert {
+		color: #fff;
+		line-height: 24px;
+		padding: 8px 16px;
+		margin-bottom: 20px;
+		border-radius: 4px;
+		background-color: var(--el-color-primary);
+	}
 }
 
 .font-normal {
-    font-family: Helvetica Neue, Helvetica, PingFang SC, Hiragino Sans GB, Microsoft YaHei, SimSun, sans-serif;
+	font-family: Helvetica Neue, Helvetica, PingFang SC, Hiragino Sans GB, Microsoft YaHei, SimSun, sans-serif;
 }
 </style>
 
 <style lang="scss">
 .menu-left-tree {
-<<<<<<< HEAD
 	height: calc(100% - 60px);
 	padding: 20px;
 	box-sizing: border-box;
@@ -849,66 +607,5 @@
 		height: 18px;
 		border: none;
 	}
-=======
-    height: calc(100% - 60px);
-    padding: 20px;
-    box-sizing: border-box;
-    overflow-y: auto;
-
-    .el-tree-node__content {
-        height: 32px !important;
-    }
-
-    .el-tree .el-tree-node__expand-icon svg {
-        display: none !important;
-        height: 0;
-        width: 0;
-    }
-
-    .el-tree-node__expand-icon {
-        font-size: 16px;
-    }
-
-    .el-tree-node__content > .el-tree-node__expand-icon {
-        padding: 0;
-        box-sizing: border-box;
-        margin-right: 5px;
-        margin-left: 24px;
-    }
-
-    .el-tree .el-tree-node__expand-icon.expanded {
-        -webkit-transform: rotate(0deg);
-        transform: rotate(0deg);
-    }
-
-    .el-tree .el-tree-node__expand-icon.is-leaf {
-        margin-left: 0
-    }
-
-    .el-tree .el-tree-node__expand-icon:before {
-        background: url("../../../assets/img/menu-tree-show-icon.png") no-repeat center / 100%;
-        content: '';
-        display: block;
-        width: 24px;
-        height: 24px;
-    }
-
-    .el-tree .el-tree-node__expand-icon.expanded:before {
-        background: url("../../../assets/img/menu-tree-hidden-icon.png") no-repeat center / 100%;
-        content: '';
-        display: block;
-        width: 24px;
-        height: 24px;
-    }
-
-    .el-tree .is-leaf.el-tree-node__expand-icon::before {
-        display: block;
-        background: none !important;
-        content: '';
-        width: 18px;
-        height: 18px;
-        border: none;
-    }
->>>>>>> 40181131
 }
 </style>