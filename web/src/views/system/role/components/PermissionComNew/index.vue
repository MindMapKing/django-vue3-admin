<template>
  <el-drawer v-model="drawerVisible" title="权限配置" direction="rtl" size="60%" :close-on-click-modal="false"
    :before-close="handleDrawerClose" :destroy-on-close="true">
    <template #header>
      <el-row>
        <el-col :span="4">
          <div>当前授权角色：
            <el-tag>{{ props.roleName }}</el-tag>
          </div>
        </el-col>
        <el-col :span="6">
          <div>
            <el-button size="small" type="primary" class="pc-save-btn" @click="handleSavePermission">保存菜单授权
            </el-button>
          </div>
        </el-col>
      </el-row>
    </template>
    <div class="permission-com">
<<<<<<< HEAD
      <el-collapse v-model="collapseCurrent" @change="handleCollapseChange" accordion>
        <el-collapse-item v-for="(item,mIndex) in menuData" :key="mIndex" :name="mIndex" style="background-color: #fafafa;">
          <template #title>
            <div>
              <div class="pc-collapse-title">
                <el-checkbox v-model="item.isCheck" @click.stop="null">
                  <span>{{ item.name }}</span>
                </el-checkbox>
              </div>
              <div v-show="!collapseCurrent.includes(mIndex)" @click.stop="null" style="text-align: left;">
                <el-checkbox v-for="btn in item.btns" :key="btn.value" :label="btn.value" v-model="btn.isCheck">
                  {{ btn.name }}
                </el-checkbox>
              </div>
            </div>
          </template>
          <div class="pc-collapse-main">
            <div class="pccm-item">
              <p>允许对这些数据有以下操作</p>
              <el-checkbox v-for="(btn,bIndex) in item.btns" :key="bIndex" v-model="btn.isCheck" :label="btn.value">
                <div class="btn-item">
                  {{ btn.data_range !== null ? `${btn.name}(${formatDataRange(btn.data_range)})` : btn.name }}
                  <span v-show="btn.isCheck" @click.stop.prevent="handleSettingClick(item, btn.id)">
                    <el-icon><Setting/></el-icon>
                  </span>
=======
      <el-tabs>
        <el-tab-pane v-for="(item, mIndex) in menuData" :key="mIndex" :label="item.name">
          <el-tabs tab-position="left">
            <el-tab-pane v-for="(menu, mIndex) in item.menus" :key="mIndex" :label="menu.name" >
              <el-checkbox v-model="menu.isCheck">页面显示权限</el-checkbox>
              <div class="pc-collapse-main">
                <div class="pccm-item">
                  <div class="menu-form-alert"> 配置操作功能点权限 </div>
                  <el-checkbox v-for="(btn, bIndex) in menu.btns" :key="bIndex" v-model="btn.isCheck"
                    :label="btn.value">
                    <div class="btn-item">
                      {{ btn.data_range !== null ? `${btn.name}(${formatDataRange(btn.data_range)})` : btn.name }}
                      <span v-show="btn.isCheck" @click.stop.prevent="handleSettingClick(menu, btn.id)">
                        <el-icon>
                          <Setting />
                        </el-icon>
                      </span>
                    </div>
                  </el-checkbox>
>>>>>>> a812f130
                </div>

                <div class="pccm-item" v-if="menu.columns && menu.columns.length > 0">
                  <div class="menu-form-alert"> 配置数据列字段权限 </div>
                  <ul class="columns-list">
                    <li class="columns-head">
                      <div class="width-txt">
                        <span>字段</span>
                      </div>
                      <div v-for="(head, hIndex) in column.header" :key="hIndex" class="width-check">
                        <el-checkbox :label="head.value" @change="handleColumnChange($event, menu, head.value)">
                          <span>{{ head.label }}</span>
                        </el-checkbox>
                      </div>
                    </li>

                    <li v-for="(c_item, c_index) in menu.columns" :key="c_index" class="columns-item">
                      <div class="width-txt">{{ c_item.title }}</div>
                      <div v-for="(col, cIndex) in column.header" :key="cIndex" class="width-check">
                        <el-checkbox v-model="c_item[col.value]" class="ci-checkout"></el-checkbox>
                      </div>
                    </li>
                  </ul>
                </div>
              </div>
            </el-tab-pane>
          </el-tabs>
        </el-tab-pane>
      </el-tabs>

      <el-dialog v-model="dialogVisible" title="数据权限配置" width="400px" :close-on-click-modal="false"
        :before-close="handleDialogClose">
        <div class="pc-dialog">
          <el-select v-model="dataPermission" @change="handlePermissionRangeChange" class="dialog-select"
            placeholder="请选择">
            <el-option v-for="item in dataPermissionRange" :key="item.value" :label="item.label" :value="item.value" />
          </el-select>
          <el-tree-select v-show="dataPermission === 4" node-key="id" v-model="customDataPermission"
            :props="defaultTreeProps" :data="deptData" multiple check-strictly :render-after-expand="false"
            show-checkbox class="dialog-tree" />
        </div>
        <template #footer>
          <div>
            <el-button type="primary" @click="handleDialogConfirm"> 确定</el-button>
            <el-button @click="handleDialogClose"> 取消</el-button>
          </div>
        </template>
      </el-dialog>
    </div>
  </el-drawer>
</template>

<script setup lang="ts">
import { ref, onMounted, defineProps, watch, computed, reactive } from 'vue';
import XEUtils from 'xe-utils';
import { errorNotification } from '/@/utils/message';
import {
  getDataPermissionRange,
  getDataPermissionDept,
  getRolePremission,
  setRolePremission,
  setBtnDatarange
} from './api';
import { MenuDataType, MenusType, DataPermissionRangeType, CustomDataPermissionDeptType } from './types';
import { ElMessage } from 'element-plus'

const props = defineProps({
  roleId: {
    type: Number,
    default: -1
  },
  roleName: {
    type: String,
    default: ''
  },
  drawerVisible: {
    type: Boolean,
    default: false
  }
})
const emit = defineEmits(['update:drawerVisible'])

const drawerVisible = ref(false)
watch(
  () => props.drawerVisible,
  (val) => {
    drawerVisible.value = val;
    getMenuBtnPermission()
    fetchData()
  }
);
const handleDrawerClose = () => {
  emit('update:drawerVisible', false);
}


const defaultTreeProps = {
  children: 'children',
  label: 'name',
  value: 'id',
};

let menuData = ref<MenuDataType[]>([]);
let collapseCurrent = ref<number[]>([]);
let menuCurrent = ref<Partial<MenuDataType>>({});
let menuBtnCurrent = ref<number>(-1);
let dialogVisible = ref(false);
let dataPermissionRange = ref<DataPermissionRangeType[]>([]);
const formatDataRange = computed(() => {
  return function (datarange: number) {
    const findItem = dataPermissionRange.value.find((i) => i.value === datarange);
    return findItem?.label || ''
  }
})
let deptData = ref<CustomDataPermissionDeptType[]>([]);
let dataPermission = ref();
let customDataPermission = ref([]);
//获取菜单,按钮,权限
const getMenuBtnPermission = async () => {
  const resMenu = await getRolePremission({ role: props.roleId })
  menuData.value = resMenu.data
}

const fetchData = async () => {
  try {
    const resRange = await getDataPermissionRange();
    if (resRange?.code === 2000) {
      dataPermissionRange.value = resRange.data;
    }
  } catch {
    return;
  }
};

const handleCollapseChange = (val: number) => {
  collapseCurrent.value = [val];
};

/**
 * 设置按钮数据权限
 * @param record 当前菜单
 * @param btnType  按钮类型
 */
const handleSettingClick = (record: MenusType, btnId: number) => {
  menuCurrent.value = record;
  menuBtnCurrent.value = btnId;
  dialogVisible.value = true;
};

const handleColumnChange = (val: boolean, record: MenusType, btnType: string) => {
  for (const iterator of record.columns) {
    iterator[btnType] = val;
  }
};

const handlePermissionRangeChange = async (val: number) => {
  if (val === 4) {
    const res = await getDataPermissionDept();
    const data = XEUtils.toArrayTree(res.data, { parentKey: 'parent', strict: false });
    deptData.value = data;
  }
};

/**
 * 数据权限设置确认
 */
const handleDialogConfirm = () => {
  if (dataPermission.value !== 0 && !dataPermission.value) {
    errorNotification('请选择');
    return;
  }

  //if (dataPermission.value !== 4) {}
  for (const item of menuData.value) {
    for (const iterator of item.menus) {
      if (iterator.id === menuCurrent.value.id) {
        for (const btn of iterator.btns) {
          if (btn.id === menuBtnCurrent.value) {
            const findItem = dataPermissionRange.value.find((i) => i.value === dataPermission.value);
            btn.data_range = findItem?.value || 0;
            if (btn.data_range === 4) {
              btn.dept = customDataPermission.value
            }
          }
        }
      }
    }
  }
  handleDialogClose();
};
const handleDialogClose = () => {
  dialogVisible.value = false;
  customDataPermission.value = [];
  dataPermission.value = null;
};

//保存权限
const handleSavePermission = () => {
  setRolePremission(props.roleId, menuData.value).then((res: any) => {
    ElMessage({
      message: res.msg,
      type: 'success',
    })
  })
}

const column = reactive({
  header: [{ value: 'is_create', label: '新增可见' }, { value: 'is_update', label: '编辑可见' }, {
    value: 'is_query',
    label: '列表可见'
  }]
})

onMounted(() => {
});
</script>

<style lang="scss" scoped>
.permission-com {
  margin: 15px;
  box-sizing: border-box;

  .pc-save-btn {
    margin-bottom: 15px;
  }

  .pc-collapse-title {
    line-height: 32px;
    text-align: left;

    span {
      font-size: 16px;
    }
  }

  .pc-collapse-main {
    padding-top: 15px;
    box-sizing: border-box;

    .pccm-item {
      margin-bottom: 10px;

      .menu-form-alert {
        color: #fff;
        line-height: 24px;
        padding: 8px 16px;
        margin-bottom: 20px;
        border-radius: 4px;
        background-color: var(--el-color-primary);
      }

      .btn-item {
        display: flex;
        align-items: center;

        span {
          margin-left: 5px;
        }
      }

      .columns-list {
        .width-txt {
          width: 200px;
        }

        .width-check {
          width: 100px;
        }

        .width-icon {
          cursor: pointer;
        }

        .columns-head {
          display: flex;
          align-items: center;
          padding: 6px 0;
          border-bottom: 1px solid #ebeef5;
          box-sizing: border-box;

          span {
            font-weight: 900;
          }
        }

        .columns-item {
          display: flex;
          align-items: center;
          padding: 6px 0;
          box-sizing: border-box;

          .ci-checkout {
            height: auto !important;
          }
        }
      }
    }
  }

  .pc-dialog {
    .dialog-select {
      width: 100%;
    }

    .dialog-tree {
      width: 100%;
      margin-top: 20px;
    }
  }
}
</style>

<style lang="scss">
.permission-com {
  .el-collapse {
    border-top: none;
    border-bottom: none;
  }

  .el-collapse-item {
    margin-bottom: 15px;
  }

  .el-collapse-item__header {
    height: auto;
    padding: 15px;
    border-radius: 8px;
    border-top: 1px solid #ebeef5;
    border-left: 1px solid #ebeef5;
    border-right: 1px solid #ebeef5;
    box-sizing: border-box;
    background-color: #fafafa;
  }

  .el-collapse-item__header.is-active {
    border-radius: 8px 8px 0 0;
    background-color: #fafafa;
  }

  .el-collapse-item__wrap {
    padding: 15px;
    border-left: 1px solid #ebeef5;
    border-right: 1px solid #ebeef5;
    border-top: 1px solid #ebeef5;
    border-radius: 0 0 8px 8px;
    background-color: #fafafa;
    box-sizing: border-box;

    .el-collapse-item__content {
      padding-bottom: 0;
    }
  }
}
</style><|MERGE_RESOLUTION|>--- conflicted
+++ resolved
@@ -17,33 +17,6 @@
       </el-row>
     </template>
     <div class="permission-com">
-<<<<<<< HEAD
-      <el-collapse v-model="collapseCurrent" @change="handleCollapseChange" accordion>
-        <el-collapse-item v-for="(item,mIndex) in menuData" :key="mIndex" :name="mIndex" style="background-color: #fafafa;">
-          <template #title>
-            <div>
-              <div class="pc-collapse-title">
-                <el-checkbox v-model="item.isCheck" @click.stop="null">
-                  <span>{{ item.name }}</span>
-                </el-checkbox>
-              </div>
-              <div v-show="!collapseCurrent.includes(mIndex)" @click.stop="null" style="text-align: left;">
-                <el-checkbox v-for="btn in item.btns" :key="btn.value" :label="btn.value" v-model="btn.isCheck">
-                  {{ btn.name }}
-                </el-checkbox>
-              </div>
-            </div>
-          </template>
-          <div class="pc-collapse-main">
-            <div class="pccm-item">
-              <p>允许对这些数据有以下操作</p>
-              <el-checkbox v-for="(btn,bIndex) in item.btns" :key="bIndex" v-model="btn.isCheck" :label="btn.value">
-                <div class="btn-item">
-                  {{ btn.data_range !== null ? `${btn.name}(${formatDataRange(btn.data_range)})` : btn.name }}
-                  <span v-show="btn.isCheck" @click.stop.prevent="handleSettingClick(item, btn.id)">
-                    <el-icon><Setting/></el-icon>
-                  </span>
-=======
       <el-tabs>
         <el-tab-pane v-for="(item, mIndex) in menuData" :key="mIndex" :label="item.name">
           <el-tabs tab-position="left">
@@ -63,7 +36,6 @@
                       </span>
                     </div>
                   </el-checkbox>
->>>>>>> a812f130
                 </div>
 
                 <div class="pccm-item" v-if="menu.columns && menu.columns.length > 0">
