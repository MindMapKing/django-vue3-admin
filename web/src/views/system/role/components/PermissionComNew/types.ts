--- conflicted
+++ resolved
@@ -24,11 +24,7 @@
   name: string;
   isCheck: boolean;
   radio: string;
-<<<<<<< HEAD
-  btns: { id:number,label: string; value: string; isCheck: boolean; data_range: number; dept:object; name:string }[];
-=======
-  btns: { id:number,name: string; value: string; isCheck: boolean; data_range: number;dept:object }[];
->>>>>>> a812f130
+  btns: { id:number,name: string; value: string; isCheck: boolean; data_range: number; dept:object; name:string }[];
   columns: { [key: string]: boolean | string; }[]
 }
 
