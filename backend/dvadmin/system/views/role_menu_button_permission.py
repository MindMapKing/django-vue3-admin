--- conflicted
+++ resolved
@@ -307,17 +307,13 @@
         params = request.query_params
         role_id = params.get('role')
         menu_button_id = params.get('menu_button')
-        dept_checked = RoleMenuButtonPermission.objects.get(
+        dept_checked = RoleMenuButtonPermission.objects.filter(
             role_id=role_id, menu_button_id=menu_button_id
-        ).dept.all().values_list('id', flat=True)
+        ).values_list('dept', flat=True)
         dept_list = Dept.objects.values('id', 'name', 'parent')
         data = {
             'depts': [],
-<<<<<<< HEAD
-            'dept_checked': dept_checked if dept_checked.exists() else []
-=======
-            'dept_checked': [] if dept_checked.exists() else dept_checked
->>>>>>> 1b8a502d
+            'dept_checked': [i for i in dept_checked if i is not None]
         }
 
         for dept in dept_list:
